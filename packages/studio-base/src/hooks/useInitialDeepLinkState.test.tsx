/** @jest-environment jsdom */
// This Source Code Form is subject to the terms of the Mozilla Public
// License, v2.0. If a copy of the MPL was not distributed with this
// file, You can obtain one at http://mozilla.org/MPL/2.0/

<<<<<<< HEAD
import { renderHook, act } from "@testing-library/react";
import { useSnackbar } from "notistack";
=======
import { renderHook } from "@testing-library/react-hooks";
>>>>>>> dd0005bd
import { PropsWithChildren } from "react";

import MockMessagePipelineProvider from "@foxglove/studio-base/components/MessagePipeline/MockMessagePipelineProvider";
import { useCurrentLayoutActions } from "@foxglove/studio-base/context/CurrentLayoutContext";
import CurrentUserContext, { User } from "@foxglove/studio-base/context/CurrentUserContext";
import { useLayoutManager } from "@foxglove/studio-base/context/LayoutManagerContext";
import PlayerSelectionContext, {
  PlayerSelection,
} from "@foxglove/studio-base/context/PlayerSelectionContext";
import {
  useInitialDeepLinkState,
  formatLayoutUrl,
} from "@foxglove/studio-base/hooks/useInitialDeepLinkState";
import { useSessionStorageValue } from "@foxglove/studio-base/hooks/useSessionStorageValue";
import EventsProvider from "@foxglove/studio-base/providers/EventsProvider";
import { LaunchPreferenceValue } from "@foxglove/studio-base/types/LaunchPreferenceValue";

jest.mock("@foxglove/studio-base/hooks/useSessionStorageValue");
jest.mock("@foxglove/studio-base/context/CurrentLayoutContext");
jest.mock("@foxglove/studio-base/context/LayoutManagerContext");
jest.mock("notistack");

global.fetch = jest.fn(
  async () =>
    await Promise.resolve({
      json: async () => await Promise.resolve({ test: 100 }),
      ok: true,
    }),
) as jest.Mock;

type WrapperProps = {
  currentUser?: User;
  playerSelection: PlayerSelection;
};

function makeWrapper(initialProps: WrapperProps) {
  const wrapperProps = initialProps;
  function setWrapperProps(props: Partial<WrapperProps>) {
    Object.assign(wrapperProps, props);
  }
  function wrapper({ children }: PropsWithChildren<unknown>) {
    const userContextValue = {
      currentUser: wrapperProps.currentUser,
      signIn: () => undefined,
      signOut: async () => undefined,
    };
    return (
      <MockMessagePipelineProvider
        topics={[]}
        datatypes={new Map()}
        capabilities={["hello"]}
        messages={[]}
        urlState={{ sourceId: "test", parameters: { url: "testurl", param: "one" } }}
        startTime={{ sec: 0, nsec: 1 }}
      >
        <CurrentUserContext.Provider value={userContextValue}>
          <EventsProvider>
            <PlayerSelectionContext.Provider value={wrapperProps.playerSelection}>
              {children}
            </PlayerSelectionContext.Provider>
          </EventsProvider>
        </CurrentUserContext.Provider>
      </MockMessagePipelineProvider>
    );
  }
  return { wrapper, setWrapperProps };
}

describe("Initial deep link state", () => {
  const selectSource = jest.fn();
  const setSelectedLayoutId = jest.fn();
  const saveNewLayout = jest.fn();
  const getLayouts = jest.fn();
  const emptyPlayerSelection = {
    selectSource,
    selectRecent: () => {},
    availableSources: [],
    recentSources: [],
    selectedSource: undefined,
  };

  beforeEach(() => {
    (useSessionStorageValue as jest.Mock).mockReturnValue([LaunchPreferenceValue.WEB, jest.fn()]);
    (useCurrentLayoutActions as jest.Mock).mockReturnValue({ setSelectedLayoutId });
    (useLayoutManager as jest.Mock).mockReturnValue({ saveNewLayout, getLayouts });
    (useSnackbar as jest.Mock).mockReturnValue({ enqueueSnackbar: jest.fn() });
    selectSource.mockClear();
    setSelectedLayoutId.mockClear();
    saveNewLayout.mockReturnValue(Promise.resolve({ id: 1234 }));
    getLayouts.mockReturnValue(Promise.resolve([]));
  });

  it("doesn't select a source without ds params", () => {
    const { wrapper } = makeWrapper({ playerSelection: emptyPlayerSelection });
    renderHook(() => useInitialDeepLinkState(["https://studio.foxglove.dev/?foo=bar"]), {
      wrapper,
    });

    expect(selectSource).not.toHaveBeenCalled();
  });

  it("selects the sample datasource from the link", () => {
    const { wrapper } = makeWrapper({ playerSelection: emptyPlayerSelection });
    renderHook(() => useInitialDeepLinkState(["https://studio.foxglove.dev/?ds=sample-nuscenes"]), {
      wrapper,
    });

    expect(selectSource).toHaveBeenCalledWith("sample-nuscenes", {
      params: undefined,
      type: "connection",
    });
    expect(setSelectedLayoutId).not.toHaveBeenCalled();
  });

  it("selects a connection datasource from the link", () => {
    const { wrapper } = makeWrapper({ playerSelection: emptyPlayerSelection });
    renderHook(
      () =>
        useInitialDeepLinkState([
          "http://localhost:8080/?ds=rosbridge-websocket&ds.url=ws%3A%2F%2Flocalhost%3A9090&layoutId=a288e116-d177-4b57-8f30-6ada61919638",
        ]),
      { wrapper },
    );

    expect(selectSource).toHaveBeenCalledWith("rosbridge-websocket", {
      params: { url: "ws://localhost:9090" },
      type: "connection",
    });
    expect(setSelectedLayoutId).toHaveBeenCalledWith("a288e116-d177-4b57-8f30-6ada61919638");
  });

  it("waits for a current user to select a data platform source", () => {
    const { wrapper, setWrapperProps } = makeWrapper({
      currentUser: undefined,
      playerSelection: emptyPlayerSelection,
    });
    const { result, rerender } = renderHook(
      () =>
        useInitialDeepLinkState([
          "https://studio.foxglove.dev/?ds=foxglove-data-platform&ds.deviceId=dev&layoutId=12345",
        ]),
      { wrapper },
    );

    expect(result.current.currentUserRequired).toBeTruthy();

    expect(selectSource).not.toHaveBeenCalled();

    const org: User["org"] = {
      id: "fake-orgid",
      slug: "fake-org",
      displayName: "Fake Org",
      isEnterprise: false,
      allowsUploads: false,
      supportsEdgeSites: false,
    };

    setWrapperProps({
      currentUser: {
        id: "id",
        email: "email",
        orgId: org.id,
        orgDisplayName: org.displayName,
        orgSlug: org.slug,
        orgPaid: true,
        org,
      },
      playerSelection: emptyPlayerSelection,
    });
    rerender();

    expect(selectSource).toHaveBeenCalledWith("foxglove-data-platform", {
      params: { deviceId: "dev" },
      type: "connection",
    });

    expect(setSelectedLayoutId).toHaveBeenCalledWith("12345");
  });

  it("opens and saves a layout from url and opens it", async () => {
    const { wrapper } = makeWrapper({ playerSelection: emptyPlayerSelection });
    renderHook(
      () =>
        useInitialDeepLinkState([
          "https://studio.foxglove.dev/?layoutUrl=http%3A%2F%2Flocalhost%2flayout.json",
        ]),
      {
        wrapper,
      },
    );

    // Required to wait for the async callback to have completed
    await act(async () => {
      await new Promise((resolve) => process.nextTick(resolve));
    });

    expect(fetch).toHaveBeenCalled();
    expect(saveNewLayout).toHaveBeenCalledWith({
      name: "layout",
      data: { test: 100 },
      permission: "CREATOR_WRITE",
    });
    expect(setSelectedLayoutId).toHaveBeenCalledWith(1234);

    return;
  });

  it("formats layoutUrls into the correct style when naming layouts", () => {
    const simpleUrl = new URL("http://localhost/layout.json");
    expect(formatLayoutUrl(simpleUrl)).toBe("layout");

    const urlWithFolder = new URL("http://localhost/layout/demo.json");
    expect(formatLayoutUrl(urlWithFolder)).toBe("demo");

    const s3PreSignedUrl = new URL(
      "https://im-a-bucket.s3.amazonaws.com/folder/debug.json?AWSAccessKeyId=xxxxxx&Signature=xxxxxx&x-amz-security-token=xxxx&Expires=0",
    );
    expect(formatLayoutUrl(s3PreSignedUrl)).toBe("debug");
  });
});<|MERGE_RESOLUTION|>--- conflicted
+++ resolved
@@ -3,12 +3,8 @@
 // License, v2.0. If a copy of the MPL was not distributed with this
 // file, You can obtain one at http://mozilla.org/MPL/2.0/
 
-<<<<<<< HEAD
-import { renderHook, act } from "@testing-library/react";
+import { renderHook, act } from "@testing-library/react-hooks";
 import { useSnackbar } from "notistack";
-=======
-import { renderHook } from "@testing-library/react-hooks";
->>>>>>> dd0005bd
 import { PropsWithChildren } from "react";
 
 import MockMessagePipelineProvider from "@foxglove/studio-base/components/MessagePipeline/MockMessagePipelineProvider";
